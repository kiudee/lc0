--- conflicted
+++ resolved
@@ -860,12 +860,9 @@
     const auto m_evaluator = network_->GetCapabilities().has_mlh()
                                  ? MEvaluator(params_, root_node_)
                                  : MEvaluator();
-<<<<<<< HEAD
     const float prev_q = root_node_->GetParent() != nullptr
                              ? root_node_->GetParent()->GetQ(draw_score)
                              : 0.0f;
-=======
-
     // For smart pruning in time manager to work as intended when dealing with
     // transpositions, we subtract the transposition visits for each edge.
     // Step 1: Create a hash list for the PV up to 4 plies.
@@ -887,7 +884,6 @@
       depth += 1;
       if (depth >= 4) break; // We only count transpositions until 4 plies.
     }
->>>>>>> acb7913f
     for (const auto& edge : root_node_->Edges()) {
       // Step 2: For each edge, check whether the PV reaches a position
       // identical to the best_edge PV at some depth.
