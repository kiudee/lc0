--- conflicted
+++ resolved
@@ -64,7 +64,6 @@
                                 "The UCI host compensates for lag, waits for "
                                 "the 'readyok' reply before sending 'go' and "
                                 "only then starts timing."};
-<<<<<<< HEAD
 const OptionId kAnalyseMode{"analyse-mode", "UCI_AnalyseMode",
                              "If Analyse Mode is activated, tree is reused "
                              "whenever start fen is identical. This allows "
@@ -78,12 +77,8 @@
                              "Analyse Mode, needed temporarily in AnalyseMode "
                              "to free RAM. Make sure that it is turned off "
                              "before exploring variations."};
-
-
-=======
 const OptionId kPreload{"preload", "",
                         "Initialize backend and load net on engine startup."};
->>>>>>> ea08545f
 
 MoveList StringsToMovelist(const std::vector<std::string>& moves,
                            const ChessBoard& board) {
@@ -131,12 +126,9 @@
   options->Add<BoolOption>(kStrictUciTiming) = false;
   options->HideOption(kStrictUciTiming);
 
-<<<<<<< HEAD
   options->Add<BoolOption>(kAnalyseMode) = false;
   options->Add<BoolOption>(kFreeMemory) = false;
-=======
   options->Add<BoolOption>(kPreload) = false;
->>>>>>> ea08545f
 }
 
 void EngineController::ResetMoveTimer() {
